## [0.7.16] - 2021-06-11 12:00:00
<<<<<<< HEAD
- Exposes antialiasing option in Rive and RiveAnimation widgets.
=======
- Fixes broken build issue in 0.7.15
>>>>>>> 632dcf05

## [0.7.15] - 2021-06-10 12:00:00
- Adds linear animation and state machine getters to RuntimeArtboard.
- RiveAnimation now takes lists of animation and state machine names and plays all of them.
- NOTE: this build is broken

## [0.7.14] - 2021-06-10 11:57:35
- Fixed an issue with State Machine exit time and one shot animations.

## [0.7.13] - 2021-06-09 19:29:20
- Fixed an issue with inputs not hooking up to 1D blend states at load time.

## [0.7.12] - 2021-06-02 14:35:44
- Support for artboard instancing!
- Fixes an issue with 100% exit time not working on loops.

## [0.7.11] - 2021-05-28 18:00:00
- Adds `RiveAnimation` high level widget.
- Fixes tests and add automated testing on push.
- Updates README.

## [0.7.10] - 2021-05-18 11:36:34
- Transitions from Any state will correctly mix from the last active state to the incoming one.

## [0.7.9] - 2021-05-08 12:48:50
- Better error reporting when loading files. Based on feedback from https://github.com/rive-app/rive-flutter/issues/96.
- Clamp between 0% and 100% when using an additive blend state.

## [0.7.8] - 2021-05-07 19:42:34
- Blend states! Support for 1D and Additive blend states.
## [0.7.7] - 2021-05-04 16:00:00
- Updates dependency versions

## [0.7.6] - 2021-05-04 13:50:16
- Fixing an issue with StateMachine changes not being applied on the first frame after playing.

## [0.7.5] - 2021-04-30 14:43:29
- Fixing an issue with StateMachine exitTime from states with animations that have a work area enabled.

## [0.7.4] - 2021-04-29 15:50:07
- Fixing race condition that could occur when importing StateMachineInputs.

## [0.7.3] - 2021-04-19 16:53:18
- Adding support for Rectangle corner radius properties and animation.
- Trigger inputs reset between state changes to avoid multi-firing state changes when a trigger is fired.

## [0.7.2] - 2021-04-12 16:57:54
- Breaking change! StateMachineInput has been renamed to SMIInput to follow conventions in other runtimes and clearly disambiguate between core.StateMachineInput (the backing type in Rive's core system, which is not explicitly exposed to this runtime) and the input instances which should be used by controllers in the Flutter ecosystem.
- New examples showing use of number, boolean, and trigger inputs.

## [0.7.1] - 2021-04-06 16:19:04
- Fixes an issue with hold keyframes not loading properly.

## [0.7.0] - 2021-03-31 16:16:39
- Added support for exit time in the State Machine.
- Loading of Rive files has changed to better support NNBD. This is a breaking change. Rive file's must now be imported from binary data as follows: `final file = RiveFile.import(data);` Please see the examples for sample implementations.
## [0.7.0-nullsafety.0] - 2021-03-29 16:58:23

- NNBD support.
- State Machine runtime support.
- New binary format 7.0 with improved flexibility which is not compatible with 6.0 files. The Rive editor will be able to export both format 6.0 and 7.0, but please note that 6.0 is now deprecated and all new improvements and bug fixes to the format will be done on 7.0.

## [0.6.8] - 2021-02-12 11:11:11

- Adds support for Flutter's `getMinIntrinsicWidth` (max, height, etc.), e.g. for `IntrinsicWidth`
  and `IntrinsicHeight` usage.
- Renames `Rive.useIntrinsicSize` to `Rive.useArtboardSize` by deprecating the former. The
  motivation for this is avoiding ambiguity with Flutter's intrinsics contract.
- Fixes issue #28 where the last frame of a one-shot animation isn't displayed.

## [0.6.7] - 2021-01-23 11:11:02

- Adds support for Rive.useIntrinsicSize to allow Rive widgets to be self sized by their artboard. Set useIntrinsicSize to false when you want the widget to try to occupy the entire space provided by the parent.

## [0.6.6+1] - 2021-01-18 17:06:17

- Fixes a crashing issue introduced in 0.6.6.

## [0.6.6] - 2021-01-18 16:40:10

- Adds getters for start/endTime and reset() in LinearAnimationInstance
- Fixes an issue with artboard background gradients when rendering with non-default origin values.
- Fixes an issue with trim paths across open paths.

## [0.6.5] - 2020-12-22 16:49:39

- Fixing issue with older minor versions crashing when newer minor files included objects with unknown keys. The runtime can now read beyond those.
- Shapes and paths hidden in the editor will not show up at runtime. 
- Runtime header now exposes Rive project id.

## [0.6.4] - 2020-12-11 15:43:01

- Adding support for parametric polygon and star shapes.
- Fixes to trim paths that wrap around the entire shape.
- Expose mix value in SimpleAnimation, allows for mixing multiple animations together.
  
## [0.6.3] - 2020-11-17 16:02:47

- Added support for parametric path origins.
- Fixes for rendering artboards with non-zero origin values.

## [0.6.2+3] - 2020-11-11 12:13:00

- Added Artboard tests.
- Added animationByName(String) function to Artboard.

## [0.6.2+2] - 2020-11-11 12:13:00

- Added RiveFile tests.
- Added artboardByName(String) function to RiveFile.

## [0.6.2+1] - 2020-11-06 12:00:00

- Added default noop implementation to `onActivate`, `onDeactivate`, and `dispose`
  in `RiveAnimationController`, which removes the need for noop overrides in subclasses
  like `SimpleAnimation`.

## [0.6.2] - 2020-10-02 15:45:10

- Exposed major and minor runtime version (issue #15) via riveVersion.
- Exposed major and minor version of loaded files via RiveFile().version.
- SimpleAnimation exposes the underlying LinearAnimationInstance.
- Export Loop enum such that it is available to users of the package.
- Fixed start point of LinearAnimationInstance when using a work area (custom start/end).

## [0.6.1] - 2020-09-30 12:21:32

- Bumping all runtimes to 0.6.1 to match (no functional changes in the Flutter one).

## [0.6.0+1] - 2020-09-30 11:55:07

- Fixing a mixing issue with double keyframes.

## [0.6.0] - 2020-09-28 16:22:43

- Adding a ToC to files indicating included core properties and their backing field types so that they may be skipped by runtimes that do not understand those properties. This will allow newer minor version files to be read by older minor version runtimes.
- New clipping system allowing for recursive shapes to be included as sources by selecting a node for clipping.
- New draw order system using draw targets.

## [0.5.2] - 2020-08-28 18:24:45

- Adding trim paths.

## [0.5.1] - 2020-08-26 18:09:13

- Bumping version number to match the runtime file version (5.1).
- Adding support for bones.
- Adding support for bone binding (deformation).

## [0.0.7] - 2020-08-15 15:53:17

- Adding support for clipping with Rive format version 5.

## [0.0.6] - 2020-08-12 18:09:07

- Adding support for version 4 with first cut of bones.

## [0.0.5] - 2020-08-07 20:05:18

- Updating format to only use unsigned integers to overcome a dart2js weakness with signed integers on the web.

## [0.0.4] - 2020-07-28 18:35:44

- Fundamental changes to runtime format enabling smaller file sizes. Format bumps to version 3.0 as it breaks backwards compatibility.

## [0.0.3] - 2020-07-19 18:18:50

- Support shorter string encoding. Format bumps to version 2.0 as it breaks backwards compatibility.

## [0.0.1+3] - 2020-07-09 11:13:22

- Fixing up ```flutter analyze``` issues thanks to @creativecreatorormaybenot.

## [0.0.1+2] - 2020-07-08 16:47:10

- Updating meta dependency to one that is compatible with Flutter 😶


## [0.0.1] - 2020-07-08 16:29:36

- Loading Rive 2 files.
- Use a Rive widget to display them.
- Drive animations with SimpleAnimation or make your own from RiveAnimationController.<|MERGE_RESOLUTION|>--- conflicted
+++ resolved
@@ -1,9 +1,8 @@
+## [0.7.17] - 2021-06-11 18:00:00
+- Exposes antialiasing option in Rive and RiveAnimation widgets.
+
 ## [0.7.16] - 2021-06-11 12:00:00
-<<<<<<< HEAD
-- Exposes antialiasing option in Rive and RiveAnimation widgets.
-=======
 - Fixes broken build issue in 0.7.15
->>>>>>> 632dcf05
 
 ## [0.7.15] - 2021-06-10 12:00:00
 - Adds linear animation and state machine getters to RuntimeArtboard.
