--- conflicted
+++ resolved
@@ -1,10 +1,6 @@
 name: rive
 description: Rive 2 Flutter Runtime. This package provides runtime functionality for playing back and interacting with animations built with the Rive editor available at https://rive.app.
-<<<<<<< HEAD
-version: 0.7.13
-=======
-version: 0.7.14
->>>>>>> a2b26f6e
+version: 0.7.15
 repository: https://github.com/rive-app/rive-flutter
 homepage: https://rive.app
 
